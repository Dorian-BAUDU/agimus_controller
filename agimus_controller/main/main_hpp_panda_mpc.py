import time
import os
import example_robot_data
from agimus_controller.hpp_interface import HppInterface
from agimus_controller.mpc import MPC
from agimus_controller.utils.plots import MPCPlots
from agimus_controller.utils.build_models import get_robot_model, get_collision_model

from agimus_controller.utils.wrapper_panda import PandaWrapper
from agimus_controller.ocps.ocp_croco_hpp import OCPCrocoHPP

if __name__ == "__main__":
    pandawrapper = PandaWrapper(auto_col=True)
    current_dir_path = os.path.dirname(os.path.abspath(__file__))
    urdf_path = os.path.join(current_dir_path, "../../urdf/robot.urdf")
    srdf_path = os.path.join(current_dir_path, "../../srdf/demo.srdf")
    yaml_path = os.path.join(current_dir_path, "../../config/param.yaml")
    robot = example_robot_data.load("panda")
    rmodel = get_robot_model(robot, urdf_path, srdf_path)
    cmodel = get_collision_model(rmodel, urdf_path, yaml_path)
    rmodel, cmodel, vmodel = pandawrapper.create_robot()
    ee_frame_name = pandawrapper.get_ee_frame_name()
    hpp_interface = HppInterface()
    q_init, q_goal = hpp_interface.get_panda_q_init_q_goal()
    hpp_interface.set_panda_planning(q_init, q_goal)
    ps, viewer = hpp_interface.get_problem_solver_and_viewer()
    x_plan, a_plan, whole_traj_T = hpp_interface.get_hpp_x_a_planning(
        1e-2, 7, ps.client.problem.getPath(ps.numberPaths() - 1)
    )
    ocp = OCPCrocoHPP(rmodel, cmodel, use_constraints=False)

    mpc = MPC(ocp, x_plan, a_plan, rmodel, cmodel)
    start = time.time()
    mpc.ocp.set_weights(10**4, 1, 10**-3, 0)
    mpc.simulate_mpc(T=100, save_predictions=False)
    end = time.time()
    u_plan = mpc.ocp.get_u_plan(x_plan, a_plan)
    mpc_plots = MPCPlots(
        croco_xs=mpc.croco_xs,
        croco_us=mpc.croco_us,
        whole_x_plan=x_plan,
        whole_u_plan=u_plan,
        rmodel=rmodel,
        DT=mpc.ocp.DT,
        ee_frame_name=ee_frame_name,
<<<<<<< HEAD
        v=hpp_interface.get_viewer(),
    )
=======
        viewer=viewer,
    )
    mpc_plots.plot_traj()
>>>>>>> 7de0eb7a
<|MERGE_RESOLUTION|>--- conflicted
+++ resolved
@@ -43,11 +43,5 @@
         rmodel=rmodel,
         DT=mpc.ocp.DT,
         ee_frame_name=ee_frame_name,
-<<<<<<< HEAD
-        v=hpp_interface.get_viewer(),
-    )
-=======
         viewer=viewer,
-    )
-    mpc_plots.plot_traj()
->>>>>>> 7de0eb7a
+    )